--- conflicted
+++ resolved
@@ -9,14 +9,8 @@
 chrono = "0.4.0"
 diesel = { version = "2.0.0", path = "../../../diesel", features = ["postgres", "chrono"] }
 dotenv = "0.15"
-<<<<<<< HEAD
-structopt = "0.1.6"
-structopt-derive = "0.1.6"
+structopt = "0.3"
 tempfile = "3.0.0"
-=======
-structopt = "0.3"
-tempfile = "2.2.0"
->>>>>>> f92b82a0
 
 [dev-dependencies]
 assert_matches = "1.1"
